/*
* PKCS #10/Self Signed Cert Creation
* (C) 1999-2008 Jack Lloyd
*
* Distributed under the terms of the Botan license
*/

#include <botan/x509self.h>
#include <botan/x509_ext.h>
#include <botan/x509_ca.h>
#include <botan/der_enc.h>
#include <botan/oids.h>
#include <botan/pipe.h>
#include <memory>

namespace Botan {

namespace {

/*
* Load information from the X509_Cert_Options
*/
void load_info(const X509_Cert_Options& opts, X509_DN& subject_dn,
               AlternativeName& subject_alt)
   {
   subject_dn.add_attribute("X520.CommonName", opts.common_name);
   subject_dn.add_attribute("X520.Country", opts.country);
   subject_dn.add_attribute("X520.State", opts.state);
   subject_dn.add_attribute("X520.Locality", opts.locality);
   subject_dn.add_attribute("X520.Organization", opts.organization);
   subject_dn.add_attribute("X520.OrganizationalUnit", opts.org_unit);
   subject_dn.add_attribute("X520.SerialNumber", opts.serial_number);
   subject_alt = AlternativeName(opts.email, opts.uri, opts.dns, opts.ip);
   subject_alt.add_othername(OIDS::lookup("PKIX.XMPPAddr"),
                             opts.xmpp, UTF8_STRING);
   }

}

namespace X509 {

/*
* Create a new self-signed X.509 certificate
*/
X509_Certificate create_self_signed_cert(const X509_Cert_Options& opts,
                                         const Private_Key& key,
                                         const std::string& hash_fn,
                                         RandomNumberGenerator& rng)
   {
   AlgorithmIdentifier sig_algo;
   X509_DN subject_dn;
   AlternativeName subject_alt;

<<<<<<< HEAD
   MemoryVector<byte> pub_key = shared_setup(opts, key);
   std::unique_ptr<PK_Signer> signer(choose_sig_format(key, hash_fn, sig_algo));
=======
   opts.sanity_check();

   MemoryVector<byte> pub_key = X509::BER_encode(key);
   std::auto_ptr<PK_Signer> signer(choose_sig_format(key, hash_fn, sig_algo));
>>>>>>> 3dde5683
   load_info(opts, subject_dn, subject_alt);

   Key_Constraints constraints;
   if(opts.is_CA)
      constraints = Key_Constraints(KEY_CERT_SIGN | CRL_SIGN);
   else
      constraints = find_constraints(key, opts.constraints);

   Extensions extensions;

   extensions.add(
      new Cert_Extension::Basic_Constraints(opts.is_CA, opts.path_limit),
      true);

   extensions.add(new Cert_Extension::Key_Usage(constraints), true);

   extensions.add(new Cert_Extension::Subject_Key_ID(pub_key));

   extensions.add(
      new Cert_Extension::Subject_Alternative_Name(subject_alt));

   extensions.add(
      new Cert_Extension::Extended_Key_Usage(opts.ex_constraints));

   return X509_CA::make_cert(signer.get(), rng, sig_algo, pub_key,
                             opts.start, opts.end,
                             subject_dn, subject_dn,
                             extensions);
   }

/*
* Create a PKCS #10 certificate request
*/
PKCS10_Request create_cert_req(const X509_Cert_Options& opts,
                               const Private_Key& key,
                               const std::string& hash_fn,
                               RandomNumberGenerator& rng)
   {
   AlgorithmIdentifier sig_algo;
   X509_DN subject_dn;
   AlternativeName subject_alt;

<<<<<<< HEAD
   MemoryVector<byte> pub_key = shared_setup(opts, key);
   std::unique_ptr<PK_Signer> signer(choose_sig_format(key, hash_fn, sig_algo));
=======
   opts.sanity_check();

   MemoryVector<byte> pub_key = X509::BER_encode(key);
   std::auto_ptr<PK_Signer> signer(choose_sig_format(key, hash_fn, sig_algo));
>>>>>>> 3dde5683
   load_info(opts, subject_dn, subject_alt);

   const u32bit PKCS10_VERSION = 0;

   Extensions extensions;

   extensions.add(
      new Cert_Extension::Basic_Constraints(opts.is_CA, opts.path_limit));
   extensions.add(
      new Cert_Extension::Key_Usage(
         opts.is_CA ? Key_Constraints(KEY_CERT_SIGN | CRL_SIGN) :
                      find_constraints(key, opts.constraints)
         )
      );
   extensions.add(
      new Cert_Extension::Extended_Key_Usage(opts.ex_constraints));
   extensions.add(
      new Cert_Extension::Subject_Alternative_Name(subject_alt));

   DER_Encoder tbs_req;

   tbs_req.start_cons(SEQUENCE)
      .encode(PKCS10_VERSION)
      .encode(subject_dn)
      .raw_bytes(pub_key)
      .start_explicit(0);

   if(opts.challenge != "")
      {
      ASN1_String challenge(opts.challenge, DIRECTORY_STRING);

      tbs_req.encode(
         Attribute("PKCS9.ChallengePassword",
                   DER_Encoder().encode(challenge).get_contents()
            )
         );
      }

   tbs_req.encode(
      Attribute("PKCS9.ExtensionRequest",
                DER_Encoder()
                   .start_cons(SEQUENCE)
                      .encode(extensions)
                   .end_cons()
               .get_contents()
         )
      )
      .end_explicit()
      .end_cons();

   DataSource_Memory source(
      X509_Object::make_signed(signer.get(),
                               rng,
                               sig_algo,
                               tbs_req.get_contents())
      );

   return PKCS10_Request(source);
   }

}

}<|MERGE_RESOLUTION|>--- conflicted
+++ resolved
@@ -51,15 +51,10 @@
    X509_DN subject_dn;
    AlternativeName subject_alt;
 
-<<<<<<< HEAD
-   MemoryVector<byte> pub_key = shared_setup(opts, key);
-   std::unique_ptr<PK_Signer> signer(choose_sig_format(key, hash_fn, sig_algo));
-=======
    opts.sanity_check();
 
    MemoryVector<byte> pub_key = X509::BER_encode(key);
-   std::auto_ptr<PK_Signer> signer(choose_sig_format(key, hash_fn, sig_algo));
->>>>>>> 3dde5683
+   std::unique_ptr<PK_Signer> signer(choose_sig_format(key, hash_fn, sig_algo));
    load_info(opts, subject_dn, subject_alt);
 
    Key_Constraints constraints;
@@ -102,15 +97,10 @@
    X509_DN subject_dn;
    AlternativeName subject_alt;
 
-<<<<<<< HEAD
-   MemoryVector<byte> pub_key = shared_setup(opts, key);
-   std::unique_ptr<PK_Signer> signer(choose_sig_format(key, hash_fn, sig_algo));
-=======
    opts.sanity_check();
 
    MemoryVector<byte> pub_key = X509::BER_encode(key);
-   std::auto_ptr<PK_Signer> signer(choose_sig_format(key, hash_fn, sig_algo));
->>>>>>> 3dde5683
+   std::unique_ptr<PK_Signer> signer(choose_sig_format(key, hash_fn, sig_algo));
    load_info(opts, subject_dn, subject_alt);
 
    const u32bit PKCS10_VERSION = 0;
