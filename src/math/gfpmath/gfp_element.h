--- conflicted
+++ resolved
@@ -14,20 +14,8 @@
 
 #include <botan/bigint.h>
 #include <botan/gfp_modulus.h>
-<<<<<<< HEAD
 #include <iosfwd>
-
-#if defined(BOTAN_USE_STD_TR1)
-  #include <tr1/memory>
-#elif defined(BOTAN_USE_BOOST_TR1)
-  #include <boost/tr1/memory.hpp>
-#else
-  #error "Please choose a TR1 implementation in build.h"
-#endif
-=======
-#include <iostream>
 #include <memory>
->>>>>>> b438a3c6
 
 namespace Botan {
 
